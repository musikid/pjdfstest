--- conflicted
+++ resolved
@@ -12,11 +12,7 @@
 	@OSTYPE=`uname`; \
 	OS_CFLAGS=-D__OS_$${OSTYPE}__; \
 	if [ $$OSTYPE = "FreeBSD" ]; then \
-<<<<<<< HEAD
-		OS_CFLAGS="$$OS_CFLAGS -DHAS_LCHMOD -DHAS_CHFLAGS -DHAS_FCHFLAGS -DHAS_LCHFLAGS ${HAS_FREEBSD_ACL}"; \
-=======
-		CFLAGS="$$CFLAGS -DHAS_LCHMOD -DHAS_CHFLAGS -DHAS_FCHFLAGS -DHAS_CHFLAGSAT -DHAS_LCHFLAGS -DHAS_FREEBSD_ACL -DHAS_BINDAT -DHAS_CONNECTAT -DHAS_LPATHCONF"; \
->>>>>>> abf03c3a
+		OS_CFLAGS="$$OS_CFLAGS -DHAS_LCHMOD -DHAS_CHFLAGS -DHAS_FCHFLAGS -DHAS_CHFLAGSAT -DHAS_LCHFLAGS -DHAS_BINDAT -DHAS_CONNECTAT -DHAS_LPATHCONF ${HAS_FREEBSD_ACL}"; \
 	elif [ $$OSTYPE = "SunOS" ]; then \
 		OS_CFLAGS="$$OS_CFLAGS -DHAS_TRUNCATE64 -DHAS_STAT64"; \
 		OS_LDLIBS="$$OS_LDLIBS -lsocket"; \
