use std::fs::symlink_metadata;

use nix::{
    errno::Errno,
    sys::stat::{lstat, stat},
};

use crate::{
    context::{FileType, SerializedTestContext, TestContext},
    test::FileSystemFeature,
    tests::{assert_symlink_ctime_unchanged, AsTimeInvariant, MetadataExt},
    utils::{link, rename},
};

use super::{
    assert_ctime_changed,
    errors::{
        efault::efault_either_test_case,
        eloop::eloop_either_test_case,
        enametoolong::{enametoolong_either_comp_test_case, enametoolong_either_path_test_case},
        enoent::enoent_either_named_file_test_case,
        enotdir::enotdir_comp_either_test_case, exdev::exdev_target_test_case,
    },
};

crate::test_case! {
    /// rename preserve file metadata
    // rename/00.t
    preserve_metadata => [Regular, Fifo, Block, Char, Socket]
}
fn preserve_metadata(ctx: &mut TestContext, ft: FileType) {
    let old_path = ctx.create(ft).unwrap();
    let new_path = ctx.base_path().join("new");

    let old_path_stat = lstat(&old_path).unwrap();

    assert!(rename(&old_path, &new_path).is_ok());
    assert!(!old_path.exists());

    let new_path_stat = lstat(&new_path).unwrap();
    assert_eq!(
        old_path_stat.as_time_invariant(),
        new_path_stat.as_time_invariant()
    );

    let link_path = ctx.base_path().join("link");
    link(&new_path, &link_path).unwrap();

    let link_stat = lstat(&link_path).unwrap();
    let new_path_stat = lstat(&new_path).unwrap();
    assert_eq!(
        new_path_stat.as_time_invariant(),
        link_stat.as_time_invariant()
    );
    assert_eq!(link_stat.st_nlink, 2);

    let another_path = ctx.base_path().join("another");
    assert!(rename(&new_path, &another_path).is_ok());
    assert!(!new_path.exists());

    let another_path_stat = lstat(&another_path).unwrap();
    assert_eq!(
        link_stat.as_time_invariant(),
        another_path_stat.as_time_invariant()
    );
}

crate::test_case! {
    /// rename preserve directory metadata
    // rename/00.t
    preserve_metadata_dir
}
fn preserve_metadata_dir(ctx: &mut TestContext) {
    let old_path = ctx.create(FileType::Dir).unwrap();
    let new_path = ctx.base_path().join("new");

    let old_path_stat = lstat(&old_path).unwrap();

    assert!(rename(&old_path, &new_path).is_ok());
    assert!(!old_path.exists());

    let new_path_stat = lstat(&new_path).unwrap();
    assert_eq!(
        old_path_stat.as_time_invariant(),
        new_path_stat.as_time_invariant()
    );
}

crate::test_case! {
    /// rename preserve symlink metadata
    // rename/00.t
    preserve_metadata_symlink
}
fn preserve_metadata_symlink(ctx: &mut TestContext) {
    let target = ctx.create(FileType::Regular).unwrap();
    let target_stat = lstat(&target).unwrap();

    let symlink_old_path = ctx.create(FileType::Symlink(Some(target))).unwrap();
    let symlink_stat = lstat(&symlink_old_path).unwrap();
    let sym_target_stat = stat(&symlink_old_path).unwrap();

    assert_ne!(
        symlink_stat.as_time_invariant(),
        sym_target_stat.as_time_invariant()
    );
    assert_eq!(
        sym_target_stat.as_time_invariant(),
        target_stat.as_time_invariant()
    );

    let sym_new_path = ctx.base_path().join("sym_new_path");
    rename(&symlink_old_path, &sym_new_path).unwrap();

    let sym_target_stat = stat(&sym_new_path).unwrap();
    assert_eq!(target_stat, sym_target_stat);
    assert!(!symlink_old_path.exists());

    let sym_new_stat = lstat(&sym_new_path).unwrap();
    assert_eq!(
        symlink_stat.as_time_invariant(),
        sym_new_stat.as_time_invariant()
    );
}

crate::test_case! {
    /// rename should not update ctime if it fails
    // rename/00.t
    unchanged_ctime_failed, serialized, root => [Regular, Dir, Fifo, Block, Char, Socket, Symlink(None)]
}
fn unchanged_ctime_failed(ctx: &mut SerializedTestContext, ft: FileType) {
    let file = ctx.new_file(ft).mode(0o600).create().unwrap();
    let other_path = ctx.gen_path();
    let user = ctx.get_new_user();
    ctx.as_user(user, None, || {
        assert_symlink_ctime_unchanged(ctx, &file, || {
            assert!(rename(&file, &other_path).is_err());
        })
    });
}

crate::test_case! {
    /// write access to subdirectory is required to move it to another directory
    // rename/21.t
    write_access_required_subdir, serialized, root
}
fn write_access_required_subdir(ctx: &mut SerializedTestContext) {
    let dir = ctx.new_file(FileType::Dir).mode(0o777).create().unwrap();
    let subdir = ctx
        .new_file(FileType::Dir)
        .name(dir.join("subdir"))
        .mode(0o700)
        .create()
        .unwrap();
    let another_subdir_path = dir.join("another_subdir_path");

    let new_dir = ctx.new_file(FileType::Dir).mode(0o777).create().unwrap();
    let new_dir_subpath = new_dir.join("subpath");

    let user = ctx.get_new_user();
    ctx.as_user(user, None, || {
        // Check that write permission on containing directory is enough
        // to rename subdirectory. If we rename directory write access
        // to this directory may also be required.
        assert!(matches!(
            rename(&subdir, &another_subdir_path),
            Ok(_) | Err(Errno::EACCES)
        ));

        assert!(matches!(
            rename(&another_subdir_path, &subdir),
            Ok(_) | Err(Errno::EACCES)
        ));

        //TODO: Is it really useful?
        // Check that write permission on containing directory is not enough
        // to move subdirectory from that directory.
        // Actually POSIX says that write access to `dir` and `new_dir` may be enough
        // to move `subdir`.
        assert!(matches!(
            rename(&subdir, &new_dir_subpath),
            Ok(_) | Err(Errno::EACCES)
        ));
    });

    // Check that write permission on containing directory (${n2}) is enough
    // to move file (${n0}) from that directory.
    let file = ctx
        .new_file(FileType::Regular)
        .name(dir.join("file"))
        .mode(0o600)
        .create()
        .unwrap();

    ctx.as_user(user, None, || {
        let new_path = new_dir.join("file");
        assert!(rename(&file, &new_path).is_ok());
    })
}

crate::test_case! {
    /// rename should update ctime if it succeeds
    // rename/22.t
    changed_ctime_success, FileSystemFeature::RenameCtime => [Regular, Dir, Fifo, Block, Char, Socket, Symlink(None)]
}
fn changed_ctime_success(ctx: &mut TestContext, ft: FileType) {
    let old_path = ctx.create(ft).unwrap();
    let new_path = ctx.base_path().join("new");

    let old_path_ctime = symlink_metadata(&old_path).unwrap().ctime_ts();

    ctx.nap();

    assert!(rename(&old_path, &new_path).is_ok());

    let new_path_ctime = symlink_metadata(&new_path).unwrap().ctime_ts();

    assert!(new_path_ctime > old_path_ctime);
}

crate::test_case! {
    /// rename succeeds when to is multiply linked
    // rename/23.t
    to_multiply_linked => [Regular, Fifo, Block, Char, Socket]
}
fn to_multiply_linked(ctx: &mut TestContext, ft: FileType) {
    let src = ctx.create(ft.clone()).unwrap();
    let dst = ctx.create(ft).unwrap();

    let dst_link = ctx.base_path().join("dst_link");
    link(&dst, &dst_link).unwrap();
    let dst_link_stat = lstat(&dst_link).unwrap();
    assert_eq!(dst_link_stat.st_nlink, 2);

    assert_ctime_changed(ctx, &dst_link, || {
        assert!(rename(&src, &dst).is_ok());
    });

    let dst_link_stat = lstat(&dst_link).unwrap();
    assert_eq!(dst_link_stat.st_nlink, 1);
}

crate::test_case! {
    /// rename of a directory updates its .. link
    // rename/24.t
    updates_link_parent
}
fn updates_link_parent(ctx: &mut TestContext) {
    let src_parent = ctx.create(FileType::Dir).unwrap();
    let dst_parent = ctx.create(FileType::Dir).unwrap();
    let dst = dst_parent.join("dst");
    let src = ctx
        .new_file(FileType::Dir)
        .name(src_parent.join("src"))
        .create()
        .unwrap();

    // Initial conditions
    let src_parent_stat = lstat(&src_parent).unwrap();
    let dst_parent_stat = lstat(&dst_parent).unwrap();

    assert_eq!(src_parent_stat.st_nlink, 3);
    assert_eq!(dst_parent_stat.st_nlink, 2);
    let dotdot_stat = lstat(&src.join("..")).unwrap();
    assert_eq!(src_parent_stat.st_ino, dotdot_stat.st_ino);

    assert!(rename(&src, &dst).is_ok());

    let src_parent_stat = lstat(&src_parent).unwrap();
    let dst_parent_stat = lstat(&dst_parent).unwrap();
    assert_eq!(src_parent_stat.st_nlink, 2);
    assert_eq!(dst_parent_stat.st_nlink, 3);
    let dotdot_stat = lstat(&dst.join("..")).unwrap();
    assert_eq!(dst_parent_stat.st_ino, dotdot_stat.st_ino);
}

// rename/12.t
enotdir_comp_either_test_case!(rename);

crate::test_case! {
    /// rename returns ENOTDIR when the 'from' argument is a directory,
    /// but 'to' is not a directory
    // rename/13.t
    enotdir_from_to => [Regular, Fifo, Block, Char, Socket]
}
fn enotdir_from_to(ctx: &mut TestContext, ft: FileType) {
    let path = ctx.create(ft).unwrap();
    let dir = ctx.create(FileType::Dir).unwrap();

    assert_eq!(rename(&dir, &path).unwrap_err(), Errno::ENOTDIR);
}

// rename/01.t
enametoolong_either_comp_test_case!(rename);

// rename/02.t
enametoolong_either_path_test_case!(rename);

// rename/03.t
enoent_either_named_file_test_case!(rename);

// reanme/11.t
eloop_either_test_case!(rename);

crate::test_case! {
    /// rename returns EISDIR when the 'to' argument is a directory, but 'from' is not a directory
    // rename/14.t
    eisdir_to_dir_from_not_dir => [Regular, Fifo, Block, Char, Socket, Symlink(None)]
}
fn eisdir_to_dir_from_not_dir(ctx: &mut TestContext, ft: FileType) {
    let dir = ctx.create(FileType::Dir).unwrap();
    let not_dir_file = ctx.create(ft).unwrap();
    assert_eq!(rename(&not_dir_file, &dir), Err(Errno::EISDIR));
}

// rename/17.t
efault_either_test_case!(rename, nix::libc::rename);

crate::test_case! {
    /// rename returns EINVAL when the 'from' argument is a parent directory of 'to'
    // rename/18.t
    einval_parent_from_subdir_to
}
fn einval_parent_from_subdir_to(ctx: &mut TestContext) {
    let subdir = ctx.create(FileType::Dir).unwrap();
    let nested_subdir = ctx
        .new_file(FileType::Dir)
        .name(subdir.join("subsubdir"))
        .create()
        .unwrap();

    assert_eq!(rename(ctx.base_path(), &subdir), Err(Errno::EINVAL));
    assert_eq!(rename(ctx.base_path(), &nested_subdir), Err(Errno::EINVAL));
}

crate::test_case! {
    /// rename returns EINVAL/EBUSY when an attempt is made to rename '.' or '..'
    // rename/19.t
    einval_ebusy_dot_dotdot
}
fn einval_ebusy_dot_dotdot(ctx: &mut TestContext) {
    let subdir = ctx.create(FileType::Dir).unwrap();

    assert!(matches!(
        rename(&subdir.join("."), &ctx.gen_path()),
        Err(Errno::EINVAL | Errno::EBUSY)
    ));
    assert!(matches!(
        rename(&subdir.join(".."), &ctx.gen_path()),
        Err(Errno::EINVAL | Errno::EBUSY)
    ));
}

crate::test_case! {
    /// rename returns EEXIST or ENOTEMPTY if the 'to' argument is a directory and is not empty
    // rename/20.t
    eexist_enotempty_to_non_empty => [Regular, Dir, Fifo, Block, Char, Socket, Symlink(None)]
}
fn eexist_enotempty_to_non_empty(ctx: &mut TestContext, ft: FileType) {
    let from_dir = ctx.create(FileType::Dir).unwrap();
    let to_dir = ctx.create(FileType::Dir).unwrap();
    ctx.new_file(ft).name(to_dir.join("test")).create().unwrap();

<<<<<<< HEAD
    assert!(matches!(
        rename(&from_dir, &to_dir),
        Err(Errno::EEXIST | Errno::ENOTEMPTY)
    ));
}
=======
    assert_eq!(rename(ctx.base_path(), &subdir), Err(Errno::EINVAL));
    assert_eq!(rename(ctx.base_path(), &nested_subdir), Err(Errno::EINVAL));
}

// rename/15.t
exdev_target_test_case!(rename);
>>>>>>> 8df0b9a5
<|MERGE_RESOLUTION|>--- conflicted
+++ resolved
@@ -360,17 +360,11 @@
     let to_dir = ctx.create(FileType::Dir).unwrap();
     ctx.new_file(ft).name(to_dir.join("test")).create().unwrap();
 
-<<<<<<< HEAD
     assert!(matches!(
         rename(&from_dir, &to_dir),
         Err(Errno::EEXIST | Errno::ENOTEMPTY)
     ));
 }
-=======
-    assert_eq!(rename(ctx.base_path(), &subdir), Err(Errno::EINVAL));
-    assert_eq!(rename(ctx.base_path(), &nested_subdir), Err(Errno::EINVAL));
-}
 
 // rename/15.t
-exdev_target_test_case!(rename);
->>>>>>> 8df0b9a5
+exdev_target_test_case!(rename);