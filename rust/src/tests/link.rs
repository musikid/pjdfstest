--- conflicted
+++ resolved
@@ -230,7 +230,17 @@
 }
 
 crate::test_case! {
-<<<<<<< HEAD
+    /// link returns EEXIST if the destination file exists
+    eexist_dest_exists => [Regular, Dir, Fifo, Block, Char, Socket, Symlink(None)]
+}
+fn eexist_dest_exists(ctx: &mut TestContext, ft: FileType) {
+    let path = ctx.create(ft).unwrap();
+    let regular_file = ctx.create(FileType::Regular).unwrap();
+
+    assert_eq!(link(&regular_file, &path), Err(nix::errno::Errno::EEXIST));
+}
+
+crate::test_case! {
     /// link returns ENOSPC if the directory in which the entry for the new link is being placed
     /// cannot be extended because there is no space left on the file system containing the directory
     // link/15.t
@@ -246,20 +256,8 @@
     });
 }
 
-=======
-    /// link returns EEXIST if the destination file exists
-    eexist_dest_exists => [Regular, Dir, Fifo, Block, Char, Socket, Symlink(None)]
-}
-fn eexist_dest_exists(ctx: &mut TestContext, ft: FileType) {
-    let path = ctx.create(ft).unwrap();
-    let regular_file = ctx.create(FileType::Regular).unwrap();
-
-    assert_eq!(link(&regular_file, &path), Err(nix::errno::Errno::EEXIST));
-}
-
 // link/14.t
 exdev_target_test_case!(link);
 
->>>>>>> bf1a04b0
 // link/17.t
 efault_either_test_case!(link, nix::libc::link);