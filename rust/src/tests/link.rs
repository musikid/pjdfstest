use nix::{
    errno::Errno,
    sys::stat::{lstat, Mode},
    unistd::pathconf,
    unistd::{chown, unlink},
};

use std::path::Path;

use super::{
    errors::{
        efault::efault_either_test_case,
        eloop::eloop_either_test_case,
        enametoolong::{enametoolong_either_comp_test_case, enametoolong_either_path_test_case},
    },
    CTIME, MTIME,
};
<<<<<<< HEAD
use super::{CTIME, MTIME};
use crate::{
    config::Config,
    tests::errors::enospc::{is_small, saturate_space},
    utils::as_unprivileged_user,
};
=======

use crate::config::Config;
>>>>>>> 7bacc884
use crate::{
    context::{FileType, SerializedTestContext, TestContext},
    tests::{
        assert_times_changed, assert_times_unchanged,
        errors::enoent::enoent_either_named_file_test_case,
        errors::enotdir::enotdir_comp_either_test_case, AsTimeInvariant,
    },
    utils::{chmod, link},
};

crate::test_case! {
    /// link creates hardlinks which share the same metadata
    // link/00.t#23-41
    share_metadata, root => [Regular, Fifo, Block, Char, Socket]
}
fn share_metadata(ctx: &mut TestContext, ft: FileType) {
    let file = ctx.create(ft).unwrap();
    let file_stat = lstat(&file).unwrap();
    assert_eq!(file_stat.st_nlink, 1);

    let first_link = ctx.gen_path();
    link(&file, &first_link).unwrap();
    let file_stat = lstat(&file).unwrap();
    let first_link_stat = lstat(&first_link).unwrap();
    assert_eq!(file_stat.st_nlink, 2);
    assert_eq!(file_stat.st_nlink, first_link_stat.st_nlink);
    assert_eq!(
        file_stat.as_time_invariant(),
        first_link_stat.as_time_invariant()
    );

    let second_link = ctx.gen_path();
    link(&first_link, &second_link).unwrap();

    let file_stat = lstat(&file).unwrap();
    let first_link_stat = lstat(&first_link).unwrap();
    let second_link_stat = lstat(&second_link).unwrap();
    assert_eq!(file_stat.st_nlink, 3);
    assert_eq!(file_stat.st_nlink, first_link_stat.st_nlink);
    assert_eq!(
        file_stat.as_time_invariant(),
        first_link_stat.as_time_invariant()
    );
    assert_eq!(
        first_link_stat.as_time_invariant(),
        second_link_stat.as_time_invariant()
    );

    chmod(&first_link, Mode::from_bits_truncate(0o201)).unwrap();
    let user = ctx.get_new_user();
    let group = ctx.get_new_group();
    chown(&first_link, Some(user.uid), Some(group.gid)).unwrap();

    let first_link_stat = lstat(&first_link).unwrap();
    let file_stat = lstat(&file).unwrap();
    let second_link_stat = lstat(&second_link).unwrap();
    assert_eq!(
        file_stat.as_time_invariant(),
        first_link_stat.as_time_invariant()
    );
    assert_eq!(
        first_link_stat.as_time_invariant(),
        second_link_stat.as_time_invariant()
    );
}

crate::test_case! {
    /// Removing a link should only change the number of links
    // link/00.t
    remove_link => [Regular, Fifo, Block, Char, Socket]
}
fn remove_link(ctx: &mut TestContext, ft: FileType) {
    let file = ctx.create(ft).unwrap();
    let first_link = ctx.gen_path();
    let second_link = ctx.gen_path();

    link(&file, &first_link).unwrap();
    link(&first_link, &second_link).unwrap();

    unlink(&file).unwrap();
    assert!(!file.exists());

    let first_link_stat = lstat(&first_link).unwrap();
    let second_link_stat = lstat(&second_link).unwrap();
    assert_eq!(first_link_stat.st_nlink, 2);
    assert_eq!(
        first_link_stat.as_time_invariant(),
        second_link_stat.as_time_invariant()
    );

    unlink(&second_link).unwrap();
    assert!(!second_link.exists());

    let first_link_stat = lstat(&first_link).unwrap();
    assert_eq!(first_link_stat.st_nlink, 1);

    unlink(&first_link).unwrap();
    assert!(!first_link.exists());
}

crate::test_case! {
    /// link changes ctime of file along with ctime and mtime of parent when sucessful
    // link/00.t
    changed_ctime_success => [Regular, Fifo, Block, Char, Socket]
}
fn changed_ctime_success(ctx: &mut TestContext, ft: FileType) {
    let file = ctx.create(ft).unwrap();
    let new_path = ctx.gen_path();

    assert_times_changed()
        .path(&file, CTIME)
        .path(ctx.base_path(), CTIME | MTIME)
        .execute(ctx, false, || {
            assert!(link(&file, &new_path).is_ok());
        });
}
crate::test_case! {
    /// link changes neither ctime of file nor ctime or mtime of parent when it fails
    // link/00.t#77
    unchanged_ctime_fails, serialized, root => [Regular, Fifo, Block, Char, Socket]
}
fn unchanged_ctime_fails(ctx: &mut SerializedTestContext, ft: FileType) {
    let file = ctx.create(ft).unwrap();
    let new_path = ctx.gen_path();

    let user = ctx.get_new_user();
    assert_times_unchanged()
        .path(&file, CTIME)
        .path(ctx.base_path(), CTIME | MTIME)
        .execute(ctx, false, || {
            ctx.as_user(user, None, || {
                assert!(matches!(
                    link(&file, &new_path),
                    Err(Errno::EPERM | Errno::EACCES)
                ));
            })
        });
}

// link/01.t
enotdir_comp_either_test_case!(link);

const LINK_MAX_LIMIT: i64 = 65535;

// BUG: Some systems return bogus value, and testing directories
// might give different result than trying directly on the file
fn has_reasonable_link_max(_: &Config, base_path: &Path) -> anyhow::Result<()> {
    let link_max = pathconf(base_path, nix::unistd::PathconfVar::LINK_MAX)?
        .ok_or_else(|| anyhow::anyhow!("Failed to get LINK_MAX value"))?;

    // pathconf(_PC_LINK_MAX) on Linux returns 127 (LINUX_LINK_MAX) if the filesystem limit is unknown...
    #[cfg(target_os = "linux")]
    if link_max == 127 {
        anyhow::bail!("Cannot get value for LINK_MAX: filesystem limit is unknown");
    }

    if link_max >= LINK_MAX_LIMIT {
        anyhow::bail!(
            "LINK_MAX value is too high ({link_max}, expected smaller than {LINK_MAX_LIMIT})"
        );
    }

    Ok(())
}

crate::test_case! {
    /// link returns EMLINK if the link count of the file named by name1 would exceed {LINK_MAX}
    link_count_max; has_reasonable_link_max
}
fn link_count_max(ctx: &mut TestContext) {
    let file = ctx.create(FileType::Regular).unwrap();
    let link_max = pathconf(&file, nix::unistd::PathconfVar::LINK_MAX)
        .unwrap()
        .unwrap();

    for _ in 0..link_max - 1 {
        link(&file, &ctx.gen_path()).unwrap();
    }

    assert_eq!(link(&file, &ctx.gen_path()), Err(Errno::EMLINK));
}

// link/02.t
enametoolong_either_comp_test_case!(link);

// link/03.t
enametoolong_either_path_test_case!(link);

// link/04.t
enoent_either_named_file_test_case!(link);

// link/08.t
eloop_either_test_case!(link);

// link/09.t
crate::test_case! {
    /// link returns ENOENT if the source file does not exist
    enoent_source_not_exists
}
fn enoent_source_not_exists(ctx: &mut TestContext) {
    let source = ctx.gen_path();
    let dest = ctx.gen_path();

    assert_eq!(link(&source, &dest), Err(Errno::ENOENT));
}

<<<<<<< HEAD
crate::test_case! {
    /// link returns ENOSPC if the directory in which the entry for the new link is being placed
    /// cannot be extended because there is no space left on the file system containing the directory
    // link/15.t
    enospc_no_space, serialized; is_small
}
fn enospc_no_space(ctx: &mut SerializedTestContext) {
    as_unprivileged_user!(ctx, {
        let file = ctx.create(FileType::Regular).unwrap();
        let path = ctx.gen_path();
        saturate_space(ctx).unwrap();

        assert_eq!(link(&file, &path), Err(Errno::ENOSPC));
    });
}
=======
// link/17.t
efault_either_test_case!(link, nix::libc::link);
>>>>>>> 7bacc884
<|MERGE_RESOLUTION|>--- conflicted
+++ resolved
@@ -15,17 +15,13 @@
     },
     CTIME, MTIME,
 };
-<<<<<<< HEAD
-use super::{CTIME, MTIME};
+
 use crate::{
     config::Config,
     tests::errors::enospc::{is_small, saturate_space},
     utils::as_unprivileged_user,
 };
-=======
-
-use crate::config::Config;
->>>>>>> 7bacc884
+
 use crate::{
     context::{FileType, SerializedTestContext, TestContext},
     tests::{
@@ -232,7 +228,6 @@
     assert_eq!(link(&source, &dest), Err(Errno::ENOENT));
 }
 
-<<<<<<< HEAD
 crate::test_case! {
     /// link returns ENOSPC if the directory in which the entry for the new link is being placed
     /// cannot be extended because there is no space left on the file system containing the directory
@@ -248,7 +243,6 @@
         assert_eq!(link(&file, &path), Err(Errno::ENOSPC));
     });
 }
-=======
+
 // link/17.t
-efault_either_test_case!(link, nix::libc::link);
->>>>>>> 7bacc884
+efault_either_test_case!(link, nix::libc::link);