use nix::{
    errno::Errno,
    sys::stat::{stat, Mode},
};

use crate::{runner::context::FileType, test::TestContext, tests::chmod};

#[cfg(target_os = "freebsd")]
use crate::test::{FileFlags, FileSystemFeature};

<<<<<<< HEAD
crate::test_case! {enotdir => [Regular, Fifo, Block, Char, Socket]}
/// Returns ENOTDIR if a component of the path prefix is not a directory
=======
use super::chmod;

crate::test_case! {
    /// Returns ENOTDIR if a component of the path prefix is not a directory
    enotdir => [Regular, Fifo, Block, Char, Socket]
}
>>>>>>> 53505ec3
fn enotdir(ctx: &mut TestContext, f_type: FileType) {
    let not_dir = ctx.create(f_type).unwrap();
    let fake_path = not_dir.join("test");
    let res = chmod(&fake_path, Mode::from_bits_truncate(0o0644));
    assert!(res.is_err());
    assert_eq!(res.unwrap_err(), Errno::ENOTDIR);
}

crate::test_case! {
    /// chmod returns ENAMETOOLONG if a component of a pathname exceeded {NAME_MAX} characters
    enametoolong
}
fn enametoolong(ctx: &mut TestContext) {
    let path = ctx.create_max(FileType::Regular).unwrap();
    let expected_mode = 0o620;
    chmod(&path, Mode::from_bits_truncate(expected_mode)).unwrap();
    let actual_mode = stat(&path).unwrap().st_mode;
    assert_eq!(actual_mode & 0o777, expected_mode);

    let mut too_long_path = path;
    too_long_path.set_extension("x");
    let res = chmod(&too_long_path, Mode::from_bits_truncate(0o0620));
    assert!(res.is_err());
    assert_eq!(res.unwrap_err(), Errno::ENAMETOOLONG);
}

#[cfg(target_os = "freebsd")]
crate::test_case! {eperm_immutable_flag, FileSystemFeature::Chflags; FileFlags::SF_IMMUTABLE}
#[cfg(target_os = "freebsd")]
fn eperm_immutable_flag(ctx: &mut TestContext) {
    let _path = ctx.create(FileType::Regular).unwrap();
    //TODO: Complete
}<|MERGE_RESOLUTION|>--- conflicted
+++ resolved
@@ -7,18 +7,12 @@
 
 #[cfg(target_os = "freebsd")]
 use crate::test::{FileFlags, FileSystemFeature};
-
-<<<<<<< HEAD
-crate::test_case! {enotdir => [Regular, Fifo, Block, Char, Socket]}
-/// Returns ENOTDIR if a component of the path prefix is not a directory
-=======
 use super::chmod;
 
 crate::test_case! {
     /// Returns ENOTDIR if a component of the path prefix is not a directory
     enotdir => [Regular, Fifo, Block, Char, Socket]
 }
->>>>>>> 53505ec3
 fn enotdir(ctx: &mut TestContext, f_type: FileType) {
     let not_dir = ctx.create(f_type).unwrap();
     let fake_path = not_dir.join("test");
