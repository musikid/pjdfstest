--- conflicted
+++ resolved
@@ -1,11 +1,7 @@
 use crate::{
     runner::context::FileType,
     test::TestContext,
-<<<<<<< HEAD
     tests::{assert_ctime_changed, assert_ctime_unchanged, chmod},
-=======
-    tests::{assert_ctime_changed, assert_ctime_unchanged, chmod::chmod},
->>>>>>> 53505ec3
 };
 use nix::{
     sys::stat::{lstat, mode_t, stat, Mode},
