use std::{
    fs::{metadata, symlink_metadata},
    os::unix::prelude::MetadataExt,
};

use nix::{
    libc::{gid_t, uid_t},
    sys::stat::{mode_t, Mode},
    unistd::{chown, Uid, User},
};

use crate::{
    runner::context::{FileType, SerializedTestContext, TestContext},
    utils::{chmod, lchmod, lchown, ALLPERMS},
};

use super::{assert_ctime_changed, assert_ctime_unchanged, assert_symlink_ctime_unchanged};

use super::errors::enoent::{
    enoent_comp_test_case, enoent_named_file_test_case, enoent_symlink_named_file_test_case,
};
use super::errors::enotdir::enotdir_comp_test_case;

fn chown_wrapper(ctx: &mut TestContext, path: &std::path::Path) -> nix::Result<()> {
    let user = ctx.get_new_user();
    chown(path, Some(user.uid), None)
}

enotdir_comp_test_case!(chown, chown_wrapper);

// chown/04.t
enoent_named_file_test_case!(chown, chown_wrapper);

// chown/04.t
enoent_comp_test_case!(chown, chown_wrapper);

// chown/04.t
enoent_symlink_named_file_test_case!(chown, chown_wrapper);

mod lchown {
    use std::path::Path;

    use super::*;

    fn lchown_wrapper<P: AsRef<Path>>(ctx: &mut TestContext, path: P) -> nix::Result<()> {
        let path = path.as_ref();
        let user = ctx.get_new_user();
<<<<<<< HEAD
        lchown(path, Some(user.uid), Some(user.gid))
    }

    enotdir_comp_test_case!(lchown, lchown_wrapper);

    enoent_named_file_test_case!(lchown, lchown_wrapper);

    enoent_comp_test_case!(lchown, lchown_wrapper);
=======
        lchown(path, Some(user.uid), None)
    });
}

const ALLPERMS_SETBITS: mode_t = ALLPERMS | Mode::S_ISUID.bits() | Mode::S_ISGID.bits();

crate::test_case! {
    /// super-user can always modify ownership
    root_modify_ownership, serialized, root => [Regular, Dir, Fifo, Block, Char, Socket]
}
fn root_modify_ownership(ctx: &mut SerializedTestContext, ft: FileType) {
    let file = ctx.create(ft.clone()).unwrap();

    let (user, group) = ctx.get_new_entry();
    assert!(chown(&file, Some(user.uid), Some(group.gid)).is_ok());

    let file_stat = symlink_metadata(&file).unwrap();
    assert_eq!(file_stat.uid() as uid_t, user.uid.as_raw());
    assert_eq!(file_stat.gid() as gid_t, group.gid.as_raw());

    let root = User::from_name("root").unwrap().unwrap();
    assert!(chown(&file, Some(root.uid), Some(root.gid)).is_ok());

    let file_stat = symlink_metadata(&file).unwrap();
    assert_eq!(file_stat.uid() as uid_t, root.uid.as_raw());
    assert_eq!(file_stat.gid() as gid_t, root.gid.as_raw());

    // Test on symlink

    let link = ctx.create(FileType::Symlink(Some(file.clone()))).unwrap();

    let link_stat = symlink_metadata(&link).unwrap();

    assert!(chown(&link, Some(user.uid), Some(group.gid)).is_ok());

    let file_stat = metadata(&file).unwrap();
    let follow_link_stat = metadata(&link).unwrap();
    assert_eq!(file_stat.uid() as uid_t, user.uid.as_raw());
    assert_eq!(file_stat.gid() as gid_t, group.gid.as_raw());
    assert_eq!(follow_link_stat.uid() as uid_t, user.uid.as_raw());
    assert_eq!(follow_link_stat.gid() as gid_t, group.gid.as_raw());

    let no_follow_link_stat = symlink_metadata(&link).unwrap();
    assert_eq!(no_follow_link_stat.uid() as uid_t, link_stat.uid() as uid_t);
    assert_eq!(no_follow_link_stat.gid() as gid_t, link_stat.gid() as gid_t);

    // lchown

    let file = ctx.create(ft).unwrap();

    assert!(lchown(&file, Some(user.uid), Some(group.gid)).is_ok());

    let symlink_stat = symlink_metadata(&file).unwrap();
    assert_eq!(symlink_stat.uid() as uid_t, user.uid.as_raw());
    assert_eq!(symlink_stat.gid() as gid_t, group.gid.as_raw());
}

crate::test_case! {
    /// super-user can always modify ownership
    root_modify_ownership_symlink, serialized, root
}
fn root_modify_ownership_symlink(ctx: &mut SerializedTestContext) {
    let symlink = ctx.create(FileType::Symlink(None)).unwrap();

    let user = ctx.get_new_user();
    assert!(lchown(&symlink, Some(user.uid), Some(user.gid)).is_ok());

    let symlink_stat = symlink_metadata(&symlink).unwrap();
    assert_eq!(symlink_stat.uid() as uid_t, user.uid.as_raw());
    assert_eq!(symlink_stat.gid() as gid_t, user.gid.as_raw());
}

crate::test_case! {
    /// non-super-user can modify file group if he is owner of a file and
    /// gid he is setting is in his groups list.
    owner_modify_ownership, serialized, root => [Regular, Dir, Fifo, Block, Char, Socket]
}
fn owner_modify_ownership(ctx: &mut SerializedTestContext, ft: FileType) {
    let (user, group) = ctx.get_new_entry();
    let other_group = ctx.get_new_group();
    let another_group = ctx.get_new_group();

    let groups = &[other_group.gid, another_group.gid];

    let file = ctx.create(ft.clone()).unwrap();

    assert!(chown(&file, Some(user.uid), Some(group.gid)).is_ok());

    let file_stat = symlink_metadata(&file).unwrap();
    assert_eq!(file_stat.uid() as uid_t, user.uid.as_raw());
    assert_eq!(file_stat.gid() as gid_t, group.gid.as_raw());

    ctx.as_user(&user, Some(groups), || {
        assert!(chown(&file, None, Some(other_group.gid)).is_ok());
    });

    let file_stat = symlink_metadata(&file).unwrap();
    assert_eq!(file_stat.uid() as uid_t, user.uid.as_raw());
    assert_eq!(file_stat.gid() as gid_t, other_group.gid.as_raw());

    ctx.as_user(&user, Some(groups), || {
        assert!(chown(&file, Some(user.uid), Some(another_group.gid)).is_ok());
    });

    let file_stat = symlink_metadata(&file).unwrap();
    assert_eq!(file_stat.uid() as uid_t, user.uid.as_raw());
    assert_eq!(file_stat.gid() as gid_t, another_group.gid.as_raw());

    // We test if it follows symlink

    let link = ctx.create(FileType::Symlink(Some(file.clone()))).unwrap();

    let link_stat = symlink_metadata(&link).unwrap();

    assert!(chown(&link, Some(user.uid), Some(group.gid)).is_ok());

    let file_stat = metadata(&file).unwrap();
    let follow_link_stat = metadata(&link).unwrap();
    assert_eq!(file_stat.uid() as uid_t, user.uid.as_raw());
    assert_eq!(file_stat.gid() as gid_t, group.gid.as_raw());
    assert_eq!(file_stat.uid() as uid_t, follow_link_stat.uid() as uid_t);
    assert_eq!(file_stat.gid() as gid_t, follow_link_stat.gid() as gid_t);

    let no_follow_link_stat = symlink_metadata(&link).unwrap();
    assert_eq!(link_stat.uid() as uid_t, no_follow_link_stat.uid() as uid_t);
    assert_eq!(link_stat.gid() as gid_t, no_follow_link_stat.gid() as gid_t);

    ctx.as_user(&user, Some(groups), || {
        assert!(chown(&link, None, Some(other_group.gid)).is_ok());
    });

    let file_stat = metadata(&file).unwrap();
    let follow_link_stat = metadata(&link).unwrap();
    assert_eq!(file_stat.uid() as uid_t, user.uid.as_raw());
    assert_eq!(file_stat.gid() as gid_t, other_group.gid.as_raw());
    assert_eq!(file_stat.uid() as uid_t, follow_link_stat.uid() as uid_t);
    assert_eq!(file_stat.gid() as gid_t, follow_link_stat.gid() as gid_t);

    let no_follow_link_stat = symlink_metadata(&link).unwrap();
    assert_eq!(link_stat.uid() as uid_t, no_follow_link_stat.uid() as uid_t);
    assert_eq!(link_stat.gid() as gid_t, no_follow_link_stat.gid() as gid_t);

    ctx.as_user(&user, Some(groups), || {
        assert!(chown(&link, Some(user.uid), Some(another_group.gid)).is_ok());
    });

    let file_stat = metadata(&file).unwrap();
    let follow_link_stat = metadata(&link).unwrap();
    assert_eq!(file_stat.uid() as uid_t, user.uid.as_raw());
    assert_eq!(file_stat.gid() as gid_t, another_group.gid.as_raw());
    assert_eq!(file_stat.uid() as uid_t, follow_link_stat.uid() as uid_t);
    assert_eq!(file_stat.gid() as gid_t, follow_link_stat.gid() as gid_t);

    let no_follow_link_stat = symlink_metadata(&link).unwrap();
    assert_eq!(link_stat.uid() as uid_t, no_follow_link_stat.uid() as uid_t);
    assert_eq!(link_stat.gid() as gid_t, no_follow_link_stat.gid() as gid_t);

    // lchown

    let file = ctx.create(ft).unwrap();

    assert!(lchown(&file, Some(user.uid), Some(group.gid)).is_ok());

    let file_stat = symlink_metadata(&file).unwrap();
    assert_eq!(file_stat.uid() as uid_t, user.uid.as_raw());
    assert_eq!(file_stat.gid() as gid_t, group.gid.as_raw());

    ctx.as_user(&user, Some(groups), || {
        assert!(lchown(&file, None, Some(other_group.gid)).is_ok());
    });

    let file_stat = symlink_metadata(&file).unwrap();
    assert_eq!(file_stat.uid() as uid_t, user.uid.as_raw());
    assert_eq!(file_stat.gid() as gid_t, other_group.gid.as_raw());

    ctx.as_user(&user, Some(groups), || {
        assert!(lchown(&file, Some(user.uid), Some(another_group.gid)).is_ok());
    });

    let file_stat = symlink_metadata(&file).unwrap();
    assert_eq!(file_stat.uid() as uid_t, user.uid.as_raw());
    assert_eq!(file_stat.gid() as gid_t, another_group.gid.as_raw());
}

crate::test_case! {
    /// non-super-user can modify file group if he is owner of a file and
    /// gid he is setting is in his groups list.
    owner_modify_ownership_symlink, serialized, root
}
fn owner_modify_ownership_symlink(ctx: &mut SerializedTestContext) {
    let (user, group) = ctx.get_new_entry();
    let other_group = ctx.get_new_group();
    let another_group = ctx.get_new_group();

    let groups = &[other_group.gid, another_group.gid];

    let file = ctx.create(FileType::Symlink(None)).unwrap();

    assert!(lchown(&file, Some(user.uid), Some(group.gid)).is_ok());

    let file_stat = symlink_metadata(&file).unwrap();
    assert_eq!(file_stat.uid() as uid_t, user.uid.as_raw());
    assert_eq!(file_stat.gid() as gid_t, group.gid.as_raw());

    ctx.as_user(&user, Some(groups), || {
        assert!(lchown(&file, None, Some(other_group.gid)).is_ok());
    });

    let file_stat = symlink_metadata(&file).unwrap();
    assert_eq!(file_stat.uid() as uid_t, user.uid.as_raw());
    assert_eq!(file_stat.gid() as gid_t, other_group.gid.as_raw());

    ctx.as_user(&user, Some(groups), || {
        assert!(lchown(&file, Some(user.uid), Some(another_group.gid)).is_ok());
    });

    let file_stat = symlink_metadata(&file).unwrap();
    assert_eq!(file_stat.uid() as uid_t, user.uid.as_raw());
    assert_eq!(file_stat.gid() as gid_t, another_group.gid.as_raw());
}

crate::test_case! {
    /// chown(2) return 0 if user is not owner of a file, but chown(2) is called
    /// with both uid and gid equal to -1.
    not_owner_no_modification_success, serialized, root => [Regular, Dir, Fifo, Block, Char, Socket]
}
fn not_owner_no_modification_success(ctx: &mut SerializedTestContext, ft: FileType) {
    let file = ctx.create(ft.clone()).unwrap();

    let (user, group) = ctx.get_new_entry();
    let other_user = ctx.get_new_user();

    assert!(chown(&file, Some(user.uid), Some(group.gid)).is_ok());
    ctx.as_user(&other_user, None, || {
        assert!(chown(&file, None, None).is_ok());
    });

    let file_stat = symlink_metadata(&file).unwrap();
    assert_eq!(file_stat.uid() as uid_t, user.uid.as_raw());
    assert_eq!(file_stat.gid() as gid_t, group.gid.as_raw());

    // Test if it follows symlinks

    let link = ctx.create(FileType::Symlink(Some(file.clone()))).unwrap();

    let link_stat = symlink_metadata(&link).unwrap();

    assert!(chown(&link, Some(user.uid), Some(group.gid)).is_ok());

    let file_stat = metadata(&file).unwrap();
    let follow_link_stat = metadata(&link).unwrap();
    assert_eq!(file_stat.uid() as uid_t, user.uid.as_raw());
    assert_eq!(file_stat.gid() as gid_t, group.gid.as_raw());
    assert_eq!(follow_link_stat.uid() as uid_t, user.uid.as_raw());
    assert_eq!(follow_link_stat.gid() as gid_t, group.gid.as_raw());

    let no_follow_link_stat = symlink_metadata(&link).unwrap();
    assert_eq!(link_stat.uid() as uid_t, no_follow_link_stat.uid() as uid_t);
    assert_eq!(link_stat.gid() as gid_t, no_follow_link_stat.gid() as gid_t);

    ctx.as_user(&other_user, None, || {
        assert!(chown(&file, None, None).is_ok());
    });
    //TODO: Should test with the link?
    // ctx.as_user(&other_user, None, || {
    //     assert!(chown(&link, None, None).is_ok());
    // });

    let file_stat = metadata(&file).unwrap();
    let follow_link_stat = metadata(&link).unwrap();
    assert_eq!(file_stat.uid() as uid_t, user.uid.as_raw());
    assert_eq!(file_stat.gid() as gid_t, group.gid.as_raw());
    assert_eq!(follow_link_stat.uid() as uid_t, user.uid.as_raw());
    assert_eq!(follow_link_stat.gid() as gid_t, group.gid.as_raw());

    let no_follow_link_stat = symlink_metadata(&link).unwrap();
    assert_eq!(link_stat.uid() as uid_t, no_follow_link_stat.uid() as uid_t);
    assert_eq!(link_stat.gid() as gid_t, no_follow_link_stat.gid() as gid_t);

    // lchown
    let file = ctx.create(ft).unwrap();

    assert!(lchown(&file, Some(user.uid), Some(group.gid)).is_ok());

    ctx.as_user(&other_user, None, || {
        assert!(lchown(&file, None, None).is_ok());
    });

    let file_stat = symlink_metadata(&file).unwrap();
    assert_eq!(file_stat.uid() as uid_t, user.uid.as_raw());
    assert_eq!(file_stat.gid() as gid_t, group.gid.as_raw());
}

crate::test_case! {
    /// chown(2) return 0 if user is not owner of a file, but chown(2) is called
    /// with both uid and gid equal to -1.
    not_owner_no_modification_success_symlink, serialized, root
}
fn not_owner_no_modification_success_symlink(ctx: &mut SerializedTestContext) {
    let file = ctx.create(FileType::Symlink(None)).unwrap();
    let (user, group) = ctx.get_new_entry();
    let other_user = ctx.get_new_user();

    assert!(lchown(&file, Some(user.uid), Some(group.gid)).is_ok());

    ctx.as_user(&other_user, None, || {
        assert!(lchown(&file, None, None).is_ok());
    });

    let file_stat = symlink_metadata(&file).unwrap();
    assert_eq!(file_stat.uid() as uid_t, user.uid.as_raw());
    assert_eq!(file_stat.gid() as gid_t, group.gid.as_raw());
}

crate::test_case! {
    /// when super-user calls chown(2), set-uid and set-gid bits may be removed.
    root_remove_suid_sgid, serialized, root => [Regular, Dir, Fifo, Block, Char, Socket]
}
fn root_remove_suid_sgid(ctx: &mut SerializedTestContext, ft: FileType) {
    let file = ctx.create(ft.clone()).unwrap();

    let (user, group) = ctx.get_new_entry();
    let mode = Mode::from_bits_truncate(0o555) | Mode::S_ISUID | Mode::S_ISGID;
    assert!(chown(&file, Some(user.uid), Some(group.gid)).is_ok());
    chmod(&file, mode).unwrap();

    let file_stat = metadata(&file).unwrap();
    assert_eq!(file_stat.mode() as mode_t & ALLPERMS_SETBITS, mode.bits());
    assert_eq!(file_stat.uid() as uid_t, user.uid.as_raw());
    assert_eq!(file_stat.gid() as gid_t, group.gid.as_raw());

    let (other_user, other_group) = ctx.get_new_entry();
    assert!(chown(&file, Some(other_user.uid), Some(other_group.gid)).is_ok());

    let mode_without_setbits = mode & !Mode::S_ISUID & !Mode::S_ISGID;

    let file_stat = metadata(&file).unwrap();
    let actual_mode = file_stat.mode() as mode_t & ALLPERMS_SETBITS;
    assert!(actual_mode == mode.bits() || actual_mode == mode_without_setbits.bits());
    assert_eq!(file_stat.uid() as uid_t, other_user.uid.as_raw());
    assert_eq!(file_stat.gid() as gid_t, other_group.gid.as_raw());

    chmod(&file, mode).unwrap();
    let file_stat = metadata(&file).unwrap();
    assert_eq!(file_stat.mode() as mode_t & ALLPERMS_SETBITS, mode.bits());
    assert_eq!(file_stat.uid() as uid_t, other_user.uid.as_raw());
    assert_eq!(file_stat.gid() as gid_t, other_group.gid.as_raw());

    let root = User::from_name("root").unwrap().unwrap();
    assert!(chown(&file, Some(root.uid), Some(root.gid)).is_ok());

    let file_stat = metadata(&file).unwrap();
    let actual_mode = file_stat.mode() as mode_t & ALLPERMS_SETBITS;
    assert!(actual_mode == mode.bits() || actual_mode == mode_without_setbits.bits());
    assert_eq!(file_stat.uid() as uid_t, root.uid.as_raw());
    assert_eq!(file_stat.gid() as gid_t, root.gid.as_raw());

    // We check that it follow symlink
    let link = ctx.create(FileType::Symlink(Some(file.clone()))).unwrap();
    assert!(chown(&link, Some(user.uid), Some(group.gid)).is_ok());
    chmod(&link, mode).unwrap();

    let file_stat = metadata(&file).unwrap();
    let follow_link_stat = metadata(&link).unwrap();
    assert_eq!(file_stat.mode() as mode_t & ALLPERMS_SETBITS, mode.bits());
    assert_eq!(file_stat.uid() as uid_t, user.uid.as_raw());
    assert_eq!(file_stat.gid() as gid_t, group.gid.as_raw());
    assert_eq!(
        follow_link_stat.mode() as mode_t & ALLPERMS_SETBITS,
        mode.bits()
    );
    assert_eq!(follow_link_stat.uid() as uid_t, user.uid.as_raw());
    assert_eq!(follow_link_stat.gid() as gid_t, group.gid.as_raw());

    assert!(chown(&link, Some(other_user.uid), Some(other_group.gid)).is_ok());

    let file_stat = metadata(&file).unwrap();
    let follow_link_stat = metadata(&link).unwrap();
    let actual_file_mode = file_stat.mode() as mode_t & ALLPERMS_SETBITS;
    let actual_link_mode = follow_link_stat.mode() as mode_t & ALLPERMS_SETBITS;
    assert!(actual_file_mode == mode.bits() || actual_file_mode == mode_without_setbits.bits());
    assert_eq!(file_stat.uid() as uid_t, other_user.uid.as_raw());
    assert_eq!(file_stat.gid() as gid_t, other_group.gid.as_raw());
    assert!(actual_link_mode == mode.bits() || actual_link_mode == mode_without_setbits.bits());
    assert_eq!(follow_link_stat.uid() as uid_t, other_user.uid.as_raw());
    assert_eq!(follow_link_stat.gid() as gid_t, other_group.gid.as_raw());

    chmod(&link, mode).unwrap();

    let file_stat = metadata(&file).unwrap();
    let follow_link_stat = metadata(&link).unwrap();
    assert_eq!(file_stat.mode() as mode_t & ALLPERMS_SETBITS, mode.bits());
    assert_eq!(file_stat.uid() as uid_t, other_user.uid.as_raw());
    assert_eq!(file_stat.gid() as gid_t, other_group.gid.as_raw());
    assert_eq!(
        follow_link_stat.mode() as mode_t & ALLPERMS_SETBITS,
        mode.bits()
    );
    assert_eq!(follow_link_stat.uid() as uid_t, other_user.uid.as_raw());
    assert_eq!(follow_link_stat.gid() as gid_t, other_group.gid.as_raw());

    assert!(chown(&link, Some(root.uid), Some(root.gid)).is_ok());

    let file_stat = metadata(&file).unwrap();
    let follow_link_stat = metadata(&link).unwrap();
    let actual_file_mode = file_stat.mode() as mode_t & ALLPERMS_SETBITS;
    let actual_link_mode = follow_link_stat.mode() as mode_t & ALLPERMS_SETBITS;
    assert!(actual_file_mode == mode.bits() || actual_file_mode == mode_without_setbits.bits());
    assert_eq!(file_stat.uid() as uid_t, root.uid.as_raw());
    assert_eq!(file_stat.gid() as gid_t, root.gid.as_raw());
    assert!(actual_link_mode == mode.bits() || actual_link_mode == mode_without_setbits.bits());
    assert_eq!(follow_link_stat.uid() as uid_t, root.uid.as_raw());
    assert_eq!(follow_link_stat.gid() as gid_t, root.gid.as_raw());

    // We test lchown here

    assert!(lchown(&file, Some(user.uid), Some(group.gid)).is_ok());

    if cfg!(any(
        target_os = "freebsd",
        target_os = "netbsd",
        target_os = "dragonfly"
    )) {
        lchmod(&file, mode).unwrap();
    } else {
        chmod(&file, mode).unwrap();
    }

    let file_stat = symlink_metadata(&file).unwrap();
    assert_eq!(file_stat.mode() as mode_t & ALLPERMS_SETBITS, mode.bits());
    assert_eq!(file_stat.uid() as uid_t, user.uid.as_raw());
    assert_eq!(file_stat.gid() as gid_t, group.gid.as_raw());

    assert!(lchown(&file, Some(other_user.uid), Some(other_group.gid)).is_ok());
    let file_stat = symlink_metadata(&file).unwrap();
    let actual_mode = file_stat.mode() as mode_t & ALLPERMS_SETBITS;
    assert!(actual_mode == mode.bits() || actual_mode == mode_without_setbits.bits());
    assert_eq!(file_stat.uid() as uid_t, other_user.uid.as_raw());
    assert_eq!(file_stat.gid() as gid_t, other_group.gid.as_raw());

    if cfg!(any(
        target_os = "freebsd",
        target_os = "netbsd",
        target_os = "dragonfly"
    )) {
        lchmod(&file, mode).unwrap();
    } else {
        chmod(&file, mode).unwrap();
    }

    assert!(lchown(&file, Some(root.uid), Some(root.gid)).is_ok());
    let file_stat = symlink_metadata(&file).unwrap();
    let actual_mode = file_stat.mode() as mode_t & ALLPERMS_SETBITS;
    assert!(actual_mode == mode.bits() || actual_mode == mode_without_setbits.bits());
    assert_eq!(file_stat.uid() as uid_t, root.uid.as_raw());
    assert_eq!(file_stat.gid() as gid_t, root.gid.as_raw());
}

#[cfg(any(target_os = "freebsd", target_os = "netbsd", target_os = "dragonfly"))]
crate::test_case! {
    /// when super-user calls lchown(2), set-uid and set-gid bits may be removed.
    root_remove_suid_sgid_symlink, serialized, root
}
#[cfg(any(target_os = "freebsd", target_os = "netbsd", target_os = "dragonfly"))]
fn root_remove_suid_sgid_symlink(ctx: &mut SerializedTestContext) {
    let link = ctx.create(FileType::Symlink(None)).unwrap();

    let mode = Mode::from_bits_truncate(0o555) | Mode::S_ISUID | Mode::S_ISGID;
    let mode_without_setbits = mode & !Mode::S_ISUID & !Mode::S_ISGID;

    let (user, group) = ctx.get_new_entry();
    let (other_user, other_group) = ctx.get_new_entry();
    let root = User::from_name("root").unwrap().unwrap();

    assert!(lchown(&link, Some(user.uid), Some(group.gid)).is_ok());

    lchmod(&link, mode).unwrap();

    let file_stat = symlink_metadata(&link).unwrap();
    assert_eq!(file_stat.mode() as mode_t & ALLPERMS_SETBITS, mode.bits());
    assert_eq!(file_stat.uid() as uid_t, user.uid.as_raw());
    assert_eq!(file_stat.gid() as gid_t, group.gid.as_raw());

    assert!(lchown(&link, Some(other_user.uid), Some(other_group.gid)).is_ok());
    let file_stat = symlink_metadata(&link).unwrap();
    let actual_mode = file_stat.mode() as mode_t & ALLPERMS_SETBITS;
    assert!(actual_mode == mode.bits() || actual_mode == mode_without_setbits.bits());
    assert_eq!(file_stat.uid() as uid_t, other_user.uid.as_raw());
    assert_eq!(file_stat.gid() as gid_t, other_group.gid.as_raw());

    lchmod(&link, mode).unwrap();

    assert!(lchown(&link, Some(root.uid), Some(root.gid)).is_ok());
    let file_stat = symlink_metadata(&link).unwrap();
    let actual_mode = file_stat.mode() as mode_t & ALLPERMS_SETBITS;
    assert!(actual_mode == mode.bits() || actual_mode == mode_without_setbits.bits());
    assert_eq!(file_stat.uid() as uid_t, root.uid.as_raw());
    assert_eq!(file_stat.gid() as gid_t, root.gid.as_raw());
}

#[cfg(not(target_os = "linux"))]
crate::test_case! {
    /// when non-super-user calls chown(2) successfully, set-uid and set-gid bits may
    /// be removed, except when both uid and gid are equal to -1.
    user_remove_suid_sgid, serialized, root => [Regular, Dir, Fifo, Block, Char, Socket]
}
#[cfg(target_os = "linux")]
crate::test_case! {
    /// when non-super-user calls chown(2) successfully, set-uid and set-gid bits may
    /// be removed, except when both uid and gid are equal to -1.
    user_remove_suid_sgid, serialized, root => [Regular, Fifo, Block, Char, Socket]
}
fn user_remove_suid_sgid(ctx: &mut SerializedTestContext, ft: FileType) {
    let file = ctx.create(ft.clone()).unwrap();
    let (user, group) = ctx.get_new_entry();
    let other_group = ctx.get_new_group();

    let mode = Mode::from_bits_truncate(0o555) | Mode::S_ISUID | Mode::S_ISGID;
    let mode_without_setbits = mode & !Mode::S_ISUID & !Mode::S_ISGID;

    assert!(chown(&file, Some(user.uid), Some(group.gid)).is_ok());
    chmod(&file, mode).unwrap();

    let file_stat = metadata(&file).unwrap();
    assert_eq!(file_stat.mode() as mode_t & ALLPERMS_SETBITS, mode.bits());
    assert_eq!(file_stat.uid() as uid_t, user.uid.as_raw());
    assert_eq!(file_stat.gid() as gid_t, group.gid.as_raw());

    ctx.as_user(&user, Some(&[group.gid, other_group.gid]), || {
        assert!(chown(&file, Some(user.uid), Some(other_group.gid)).is_ok());
    });

    let file_stat = metadata(&file).unwrap();
    // TODO: Linux doesn't clear the SGID/SUID bits for directories, despite the description noted
    // Linux makes a destinction for behavior when an executable file vs a
    // non-executable file. From chmod(2):
    //
    //   When the owner or group of an executable file are changed by an
    //   unprivileged user the S_ISUID and S_ISGID mode bits are cleared.
    //
    // I believe in this particular case, the behavior's bugged.

    assert_eq!(
        file_stat.mode() as mode_t & ALLPERMS_SETBITS,
        mode_without_setbits.bits()
    );
    assert_eq!(file_stat.uid() as uid_t, user.uid.as_raw());
    assert_eq!(file_stat.gid() as gid_t, other_group.gid.as_raw());

    chmod(&file, mode).unwrap();

    let file_stat = metadata(&file).unwrap();
    assert_eq!(file_stat.mode() as mode_t & ALLPERMS_SETBITS, mode.bits());
    assert_eq!(file_stat.uid() as uid_t, user.uid.as_raw());
    assert_eq!(file_stat.gid() as gid_t, other_group.gid.as_raw());

    ctx.as_user(&user, Some(&[group.gid, other_group.gid]), || {
        assert!(chown(&file, None, Some(group.gid)).is_ok());
    });
    let file_stat = metadata(&file).unwrap();

    assert_eq!(
        file_stat.mode() as mode_t & ALLPERMS_SETBITS,
        mode_without_setbits.bits()
    );
    assert_eq!(file_stat.uid() as uid_t, user.uid.as_raw());
    assert_eq!(file_stat.gid() as gid_t, group.gid.as_raw());

    chmod(&file, mode).unwrap();

    ctx.as_user(&user, Some(&[group.gid, other_group.gid]), || {
        assert!(chown(&file, None, None).is_ok());
    });
    let actual_mode = file_stat.mode() as mode_t & ALLPERMS_SETBITS;
    assert!(actual_mode == mode.bits() || actual_mode == mode_without_setbits.bits());
    assert_eq!(file_stat.uid() as uid_t, user.uid.as_raw());
    assert_eq!(file_stat.gid() as gid_t, group.gid.as_raw());

    // Test symlink

    let link = ctx.create(FileType::Symlink(Some(file.clone()))).unwrap();
    assert!(chown(&link, Some(user.uid), Some(group.gid)).is_ok());
    chmod(&link, mode).unwrap();

    let file_stat = metadata(&file).unwrap();
    let follow_link_stat = metadata(&link).unwrap();
    assert_eq!(file_stat.mode() as mode_t & ALLPERMS_SETBITS, mode.bits());
    assert_eq!(file_stat.uid() as uid_t, user.uid.as_raw());
    assert_eq!(file_stat.gid() as gid_t, group.gid.as_raw());
    assert_eq!(
        follow_link_stat.mode() as mode_t & ALLPERMS_SETBITS,
        mode.bits()
    );
    assert_eq!(follow_link_stat.uid() as uid_t, user.uid.as_raw());
    assert_eq!(follow_link_stat.gid() as gid_t, group.gid.as_raw());

    ctx.as_user(&user, Some(&[group.gid, other_group.gid]), || {
        assert!(chown(&link, Some(user.uid), Some(other_group.gid)).is_ok());
    });

    let file_stat = metadata(&file).unwrap();
    let follow_link_stat = metadata(&link).unwrap();
    assert_eq!(
        file_stat.mode() as mode_t & ALLPERMS_SETBITS,
        mode_without_setbits.bits()
    );
    assert_eq!(file_stat.uid() as uid_t, user.uid.as_raw());
    assert_eq!(file_stat.gid() as gid_t, other_group.gid.as_raw());
    assert_eq!(
        follow_link_stat.mode() as mode_t & ALLPERMS_SETBITS,
        mode_without_setbits.bits()
    );
    assert_eq!(follow_link_stat.uid() as uid_t, user.uid.as_raw());
    assert_eq!(follow_link_stat.gid() as gid_t, other_group.gid.as_raw());

    chmod(&link, mode).unwrap();
    let file_stat = metadata(&file).unwrap();
    let follow_link_stat = metadata(&link).unwrap();
    assert_eq!(file_stat.mode() as mode_t & ALLPERMS_SETBITS, mode.bits());
    assert_eq!(file_stat.uid() as uid_t, user.uid.as_raw());
    assert_eq!(file_stat.gid() as gid_t, other_group.gid.as_raw());
    assert_eq!(
        follow_link_stat.mode() as mode_t & ALLPERMS_SETBITS,
        mode.bits()
    );
    assert_eq!(follow_link_stat.uid() as uid_t, user.uid.as_raw());
    assert_eq!(follow_link_stat.gid() as gid_t, other_group.gid.as_raw());

    ctx.as_user(&user, Some(&[group.gid, other_group.gid]), || {
        assert!(chown(&link, None, Some(group.gid)).is_ok());
    });

    let file_stat = metadata(&file).unwrap();
    let follow_link_stat = metadata(&link).unwrap();
    assert_eq!(
        file_stat.mode() as mode_t & ALLPERMS_SETBITS,
        mode_without_setbits.bits()
    );
    assert_eq!(file_stat.uid() as uid_t, user.uid.as_raw());
    assert_eq!(file_stat.gid() as gid_t, group.gid.as_raw());
    assert_eq!(
        follow_link_stat.mode() as mode_t & ALLPERMS_SETBITS,
        mode_without_setbits.bits()
    );
    assert_eq!(follow_link_stat.uid() as uid_t, user.uid.as_raw());
    assert_eq!(follow_link_stat.gid() as gid_t, group.gid.as_raw());

    chmod(&link, mode).unwrap();
    let file_stat = metadata(&file).unwrap();
    let follow_link_stat = metadata(&link).unwrap();
    assert_eq!(file_stat.mode() as mode_t & ALLPERMS_SETBITS, mode.bits());
    assert_eq!(file_stat.uid() as uid_t, user.uid.as_raw());
    assert_eq!(file_stat.gid() as gid_t, group.gid.as_raw());
    assert_eq!(
        follow_link_stat.mode() as mode_t & ALLPERMS_SETBITS,
        mode.bits()
    );
    assert_eq!(follow_link_stat.uid() as uid_t, user.uid.as_raw());
    assert_eq!(follow_link_stat.gid() as gid_t, group.gid.as_raw());

    ctx.as_user(&user, Some(&[group.gid, other_group.gid]), || {
        assert!(chown(&link, None, None).is_ok());
    });
    let file_stat = metadata(&file).unwrap();
    let follow_link_stat = metadata(&link).unwrap();
    let actual_mode = file_stat.mode() as mode_t & ALLPERMS_SETBITS;
    assert!(actual_mode == mode_without_setbits.bits() || actual_mode == mode.bits());
    assert_eq!(file_stat.uid() as uid_t, user.uid.as_raw());
    assert_eq!(file_stat.gid() as gid_t, group.gid.as_raw());
    let actual_mode = follow_link_stat.mode() as mode_t & ALLPERMS_SETBITS;
    assert!(actual_mode == mode_without_setbits.bits() || actual_mode == mode.bits());
    assert_eq!(follow_link_stat.uid() as uid_t, user.uid.as_raw());
    assert_eq!(follow_link_stat.gid() as gid_t, group.gid.as_raw());

    // lchown

    assert!(lchown(&file, Some(user.uid), Some(group.gid)).is_ok());
    if cfg!(any(
        target_os = "freebsd",
        target_os = "netbsd",
        target_os = "dragonfly"
    )) {
        lchmod(&file, mode).unwrap();
    } else {
        chmod(&file, mode).unwrap();
    }

    let file_stat = metadata(&file).unwrap();
    assert_eq!(file_stat.mode() as mode_t & ALLPERMS_SETBITS, mode.bits());
    assert_eq!(file_stat.uid() as uid_t, user.uid.as_raw());
    assert_eq!(file_stat.gid() as gid_t, group.gid.as_raw());

    ctx.as_user(&user, Some(&[group.gid, other_group.gid]), || {
        assert!(lchown(&file, Some(user.uid), Some(other_group.gid)).is_ok());
    });

    let file_stat = metadata(&file).unwrap();
    assert_eq!(
        file_stat.mode() as mode_t & ALLPERMS_SETBITS,
        mode_without_setbits.bits()
    );
    assert_eq!(file_stat.uid() as uid_t, user.uid.as_raw());
    assert_eq!(file_stat.gid() as gid_t, other_group.gid.as_raw());

    if cfg!(any(
        target_os = "freebsd",
        target_os = "netbsd",
        target_os = "dragonfly"
    )) {
        lchmod(&file, mode).unwrap();
    } else {
        chmod(&file, mode).unwrap();
    }

    let file_stat = metadata(&file).unwrap();
    assert_eq!(file_stat.mode() as mode_t & ALLPERMS_SETBITS, mode.bits());
    assert_eq!(file_stat.uid() as uid_t, user.uid.as_raw());
    assert_eq!(file_stat.gid() as gid_t, other_group.gid.as_raw());

    ctx.as_user(&user, Some(&[group.gid, other_group.gid]), || {
        assert!(lchown(&file, None, Some(group.gid)).is_ok());
    });
    let file_stat = metadata(&file).unwrap();
    assert_eq!(
        file_stat.mode() as mode_t & ALLPERMS_SETBITS,
        mode_without_setbits.bits()
    );
    assert_eq!(file_stat.uid() as uid_t, user.uid.as_raw());
    assert_eq!(file_stat.gid() as gid_t, group.gid.as_raw());

    if cfg!(any(
        target_os = "freebsd",
        target_os = "netbsd",
        target_os = "dragonfly"
    )) {
        lchmod(&file, mode).unwrap();
    } else {
        chmod(&file, mode).unwrap();
    }

    ctx.as_user(&user, Some(&[group.gid, other_group.gid]), || {
        assert!(lchown(&file, None, None).is_ok());
    });
    let file_stat = metadata(&file).unwrap();
    let actual_mode = file_stat.mode() as mode_t & ALLPERMS_SETBITS;
    assert!(actual_mode == mode.bits() || actual_mode == mode_without_setbits.bits());
    assert_eq!(file_stat.uid() as uid_t, user.uid.as_raw());
    assert_eq!(file_stat.gid() as gid_t, group.gid.as_raw());
}

#[cfg(any(target_os = "freebsd", target_os = "netbsd", target_os = "dragonfly"))]
crate::test_case! {
    /// when non-super-user calls chown(2) successfully, set-uid and set-gid bits may
    /// be removed, except when both uid and gid are equal to -1.
    user_remove_suid_sgid_symlink, serialized, root
}
#[cfg(any(target_os = "freebsd", target_os = "netbsd", target_os = "dragonfly"))]
fn user_remove_suid_sgid_symlink(ctx: &mut SerializedTestContext) {
    let file = ctx.create(FileType::Symlink(None)).unwrap();
    let (user, group) = ctx.get_new_entry();
    let other_group = ctx.get_new_group();

    let mode = Mode::from_bits_truncate(0o555) | Mode::S_ISUID | Mode::S_ISGID;
    let mode_without_setbits = mode & !Mode::S_ISUID & !Mode::S_ISGID;

    assert!(lchown(&file, Some(user.uid), Some(group.gid)).is_ok());

    lchmod(&file, mode).unwrap();

    let file_stat = symlink_metadata(&file).unwrap();
    assert_eq!(file_stat.mode() as mode_t & ALLPERMS_SETBITS, mode.bits());
    assert_eq!(file_stat.uid() as uid_t, user.uid.as_raw());
    assert_eq!(file_stat.gid() as gid_t, group.gid.as_raw());

    ctx.as_user(&user, Some(&[group.gid, other_group.gid]), || {
        assert!(lchown(&file, Some(user.uid), Some(other_group.gid)).is_ok());
    });

    let file_stat = symlink_metadata(&file).unwrap();
    assert_eq!(
        file_stat.mode() as mode_t & ALLPERMS_SETBITS,
        mode_without_setbits.bits()
    );
    assert_eq!(file_stat.uid() as uid_t, user.uid.as_raw());
    assert_eq!(file_stat.gid() as gid_t, other_group.gid.as_raw());

    lchmod(&file, mode).unwrap();

    let file_stat = symlink_metadata(&file).unwrap();
    assert_eq!(file_stat.mode() as mode_t & ALLPERMS_SETBITS, mode.bits());
    assert_eq!(file_stat.uid() as uid_t, user.uid.as_raw());
    assert_eq!(file_stat.gid() as gid_t, other_group.gid.as_raw());

    ctx.as_user(&user, Some(&[group.gid, other_group.gid]), || {
        assert!(lchown(&file, None, Some(group.gid)).is_ok());
    });
    let file_stat = symlink_metadata(&file).unwrap();
    assert_eq!(
        file_stat.mode() as mode_t & ALLPERMS_SETBITS,
        mode_without_setbits.bits()
    );
    assert_eq!(file_stat.uid() as uid_t, user.uid.as_raw());
    assert_eq!(file_stat.gid() as gid_t, group.gid.as_raw());

    lchmod(&file, mode).unwrap();

    ctx.as_user(&user, Some(&[group.gid, other_group.gid]), || {
        assert!(lchown(&file, None, None).is_ok());
    });
    let file_stat = symlink_metadata(&file).unwrap();
    let actual_mode = file_stat.mode() as mode_t & ALLPERMS_SETBITS;
    assert!(actual_mode == mode.bits() || actual_mode == mode_without_setbits.bits());
    assert_eq!(file_stat.uid() as uid_t, user.uid.as_raw());
    assert_eq!(file_stat.gid() as gid_t, group.gid.as_raw());
}

crate::test_case! {
    /// successful chown(2) call (except uid and gid equal to -1) updates ctime.
    update_ctime_success, serialized, root => [Regular, Dir, Fifo, Block, Char, Socket]
}
fn update_ctime_success(ctx: &mut SerializedTestContext, ft: FileType) {
    let file = ctx.create(ft).unwrap();
    let (user, group) = ctx.get_new_entry();
    let other_group = ctx.get_new_group();

    assert_ctime_changed(ctx, &file, || {
        assert!(chown(&file, Some(user.uid), Some(group.gid)).is_ok());
    });

    assert_ctime_changed(ctx, &file, || {
        ctx.as_user(&user, Some(&[other_group.gid]), || {
            assert!(chown(&file, Some(user.uid), Some(other_group.gid)).is_ok());
        });
    });
    let file_stat = metadata(&file).unwrap();
    assert_eq!(file_stat.uid() as uid_t, user.uid.as_raw());
    assert_eq!(file_stat.gid() as gid_t, other_group.gid.as_raw());

    // Test if it follows symlinks

    let link = ctx.create(FileType::Symlink(Some(file.clone()))).unwrap();

    assert_ctime_changed(ctx, &link, || {
        assert!(chown(&link, Some(user.uid), Some(group.gid)).is_ok());
    });
    let link_stat = metadata(&link).unwrap();
    assert_eq!(link_stat.uid() as uid_t, user.uid.as_raw());
    assert_eq!(link_stat.gid() as gid_t, group.gid.as_raw());

    assert_ctime_changed(ctx, &link, || {
        ctx.as_user(&user, Some(&[other_group.gid]), || {
            assert!(chown(&link, Some(user.uid), Some(other_group.gid)).is_ok());
        });
    });
    let link_stat = metadata(&link).unwrap();
    assert_eq!(link_stat.uid() as uid_t, user.uid.as_raw());
    assert_eq!(link_stat.gid() as gid_t, other_group.gid.as_raw());

    // lchown
    assert_ctime_changed(ctx, &file, || {
        assert!(lchown(&file, Some(user.uid), Some(group.gid)).is_ok());
    });
    let file_stat = metadata(&file).unwrap();
    assert_eq!(file_stat.uid() as uid_t, user.uid.as_raw());
    assert_eq!(file_stat.gid() as gid_t, group.gid.as_raw());

    assert_ctime_changed(ctx, &file, || {
        ctx.as_user(&user, Some(&[other_group.gid]), || {
            assert!(lchown(&file, Some(user.uid), Some(other_group.gid)).is_ok());
        });
    });
    let file_stat = metadata(&file).unwrap();
    assert_eq!(file_stat.uid() as uid_t, user.uid.as_raw());
    assert_eq!(file_stat.gid() as gid_t, other_group.gid.as_raw());
}

#[cfg(any(target_os = "freebsd", target_os = "netbsd", target_os = "dragonfly"))]
crate::test_case! {
    /// successful chown(2) call (except uid and gid equal to -1) updates ctime.
    update_ctime_success_symlink, serialized, root
}
#[cfg(any(target_os = "freebsd", target_os = "netbsd", target_os = "dragonfly"))]
fn update_ctime_success_symlink(ctx: &mut SerializedTestContext) {
    use super::assert_symlink_ctime_changed;

    let file = ctx.create(FileType::Symlink(None)).unwrap();
    let (user, group) = ctx.get_new_entry();
    let other_group = ctx.get_new_group();

    assert_symlink_ctime_changed(ctx, &file, || {
        assert!(lchown(&file, Some(user.uid), Some(group.gid)).is_ok());
    });
    let file_stat = symlink_metadata(&file).unwrap();
    assert_eq!(file_stat.uid() as uid_t, user.uid.as_raw());
    assert_eq!(file_stat.gid() as gid_t, group.gid.as_raw());

    assert_symlink_ctime_changed(ctx, &file, || {
        ctx.as_user(&user, Some(&[other_group.gid]), || {
            assert!(lchown(&file, Some(user.uid), Some(other_group.gid)).is_ok());
        });
    });
    let file_stat = symlink_metadata(&file).unwrap();
    assert_eq!(file_stat.uid() as uid_t, user.uid.as_raw());
    assert_eq!(file_stat.gid() as gid_t, other_group.gid.as_raw());
}

// TODO: On Linux: According to POSIX: If both owner and group are -1, the times need not be updated.
#[cfg(not(target_os = "linux"))]
crate::test_case! {
    /// successful chown(2) with -1 parameters should not change ctime
    unchanged_ctime_no_params, serialized, root => [Regular, Dir, Fifo, Block, Char, Socket]
}
#[cfg(not(target_os = "linux"))]
fn unchanged_ctime_no_params(ctx: &mut SerializedTestContext, ft: FileType) {
    let file = ctx.create(ft).unwrap();
    let file_stat = metadata(&file).unwrap();
    let uid = file_stat.uid() as uid_t;
    let gid = file_stat.gid() as gid_t;

    assert_ctime_unchanged(ctx, &file, || {
        assert!(chown(&file, None, None).is_ok());
    });
    let file_stat = metadata(&file).unwrap();
    assert_eq!(file_stat.uid() as uid_t, uid);
    assert_eq!(file_stat.gid() as gid_t, gid);

    // Test if it follows symlinks

    let link = ctx.create(FileType::Symlink(Some(file.clone()))).unwrap();

    assert_ctime_unchanged(ctx, &link, || {
        assert!(chown(&link, None, None).is_ok());
    });
    let link_stat = metadata(&link).unwrap();
    assert_eq!(link_stat.uid() as uid_t, uid);
    assert_eq!(link_stat.gid() as gid_t, gid);

    // lchown

    assert_ctime_unchanged(ctx, &file, || {
        assert!(lchown(&file, None, None).is_ok());
    });
    let file_stat = metadata(&file).unwrap();
    assert_eq!(file_stat.uid() as uid_t, uid);
    assert_eq!(file_stat.gid() as gid_t, gid);
}

#[cfg(any(target_os = "freebsd", target_os = "netbsd", target_os = "dragonfly"))]
crate::test_case! {
    /// successful chown(2) with -1 parameters should not change ctime
    unchanged_ctime_no_params_symlink, serialized, root
}
#[cfg(any(target_os = "freebsd", target_os = "netbsd", target_os = "dragonfly"))]
fn unchanged_ctime_no_params_symlink(ctx: &mut SerializedTestContext) {
    let file = ctx.create(FileType::Symlink(None)).unwrap();
    let file_stat = symlink_metadata(&file).unwrap();
    let uid = file_stat.uid() as uid_t;
    let gid = file_stat.gid() as gid_t;

    assert_symlink_ctime_unchanged(ctx, &file, || {
        assert!(lchown(&file, None, None).is_ok());
    });
    let file_stat = symlink_metadata(&file).unwrap();
    assert_eq!(file_stat.uid() as uid_t, uid);
    assert_eq!(file_stat.gid() as gid_t, gid);
}

crate::test_case! {
    /// unsuccessful chown(2) does not update ctime.
    unchanged_ctime_failed, serialized, root => [Regular, Dir, Fifo, Block, Char, Socket]
}
fn unchanged_ctime_failed(ctx: &mut SerializedTestContext, ft: FileType) {
    let file = ctx.create(ft).unwrap();
    let file_stat = metadata(&file).unwrap();
    let uid = file_stat.uid() as uid_t;
    let gid = file_stat.gid() as gid_t;

    let user = ctx.get_new_user();

    assert_ctime_unchanged(ctx, &file, || {
        ctx.as_user(&user, None, || {
            assert!(chown(&file, Some(user.uid), None).is_err());
            assert!(chown(&file, None, Some(user.gid)).is_err());
            assert!(chown(&file, Some(user.uid), Some(user.gid)).is_err());
        });
    });

    let file_stat = metadata(&file).unwrap();
    assert_eq!(file_stat.uid() as uid_t, uid);
    assert_eq!(file_stat.gid() as gid_t, gid);

    // follow symlink

    let link = ctx.create(FileType::Symlink(Some(file.clone()))).unwrap();
    assert_symlink_ctime_unchanged(ctx, &link, || {
        ctx.as_user(&user, None, || {
            assert!(chown(&link, Some(user.uid), None).is_err());
            assert!(chown(&link, None, Some(user.gid)).is_err());
            assert!(chown(&link, Some(user.uid), Some(user.gid)).is_err());
        });
    });

    let file_stat = metadata(&link).unwrap();
    assert_eq!(file_stat.uid() as uid_t, uid);
    assert_eq!(file_stat.gid() as gid_t, gid);

    // lchown

    assert_ctime_unchanged(ctx, &file, || {
        ctx.as_user(&user, None, || {
            assert!(lchown(&file, Some(user.uid), None).is_err());
            assert!(lchown(&file, None, Some(user.gid)).is_err());
            assert!(lchown(&file, Some(user.uid), Some(user.gid)).is_err());
        });
    });

    let file_stat = metadata(&file).unwrap();
    assert_eq!(file_stat.uid() as uid_t, uid);
    assert_eq!(file_stat.gid() as gid_t, gid);
}

crate::test_case! {
    /// unsuccessful chown(2) does not update ctime.
    unchanged_ctime_failed_symlink, serialized, root
}
fn unchanged_ctime_failed_symlink(ctx: &mut SerializedTestContext) {
    let file = ctx.create(FileType::Symlink(None)).unwrap();
    let file_stat = symlink_metadata(&file).unwrap();
    let uid = file_stat.uid() as uid_t;
    let gid = file_stat.gid() as gid_t;

    let user = ctx.get_new_user();

    assert_symlink_ctime_unchanged(ctx, &file, || {
        ctx.as_user(&user, None, || {
            assert!(lchown(&file, Some(user.uid), None).is_err());
            assert!(lchown(&file, None, Some(user.gid)).is_err());
            assert!(lchown(&file, Some(user.uid), Some(user.gid)).is_err());
        });
    });

    let file_stat = symlink_metadata(&file).unwrap();
    assert_eq!(file_stat.uid() as uid_t, uid);
    assert_eq!(file_stat.gid() as gid_t, gid);
>>>>>>> e22fbd22
}<|MERGE_RESOLUTION|>--- conflicted
+++ resolved
@@ -45,7 +45,6 @@
     fn lchown_wrapper<P: AsRef<Path>>(ctx: &mut TestContext, path: P) -> nix::Result<()> {
         let path = path.as_ref();
         let user = ctx.get_new_user();
-<<<<<<< HEAD
         lchown(path, Some(user.uid), Some(user.gid))
     }
 
@@ -54,9 +53,6 @@
     enoent_named_file_test_case!(lchown, lchown_wrapper);
 
     enoent_comp_test_case!(lchown, lchown_wrapper);
-=======
-        lchown(path, Some(user.uid), None)
-    });
 }
 
 const ALLPERMS_SETBITS: mode_t = ALLPERMS | Mode::S_ISUID.bits() | Mode::S_ISGID.bits();
@@ -1099,5 +1095,4 @@
     let file_stat = symlink_metadata(&file).unwrap();
     assert_eq!(file_stat.uid() as uid_t, uid);
     assert_eq!(file_stat.gid() as gid_t, gid);
->>>>>>> e22fbd22
 }