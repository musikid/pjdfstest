--- conflicted
+++ resolved
@@ -41,7 +41,6 @@
 For example:
 
 ```rust,ignore
-<<<<<<< HEAD
 #[cfg(target_os = "freebsd")]
 crate::test_case! {eperm_immutable_flag, FileSystemFeature::Chflags, FileSystemFeature::PosixFallocate ...}
 ```
@@ -65,10 +64,6 @@
 
 ```rust,ignore
 {{#include ../../rust/src/test.rs:file_flags_os}}
-=======
-crate::test_case! {change_perm => [FileType::Regular, FileType::Fifo, FileType::Block, FileType::Char, FileType::Socket]}
-fn change_perm(ctx: &mut TestContext, f_type: FileType) {
->>>>>>> b153e67c
 ```
 
 #### Adding features
@@ -89,7 +84,6 @@
 The root requirement is automatically added for privileged file types,
 namely block and char.
 
-<<<<<<< HEAD
 ### File types
 
 Some test cases need to test over different file types.
@@ -105,10 +99,7 @@
 fn change_perm(ctx: &mut TestContext, f_type: FileType) {
 ```
 
-## TODO: Platform-specific functions 
-=======
 ## Platform-specific functions 
->>>>>>> b153e67c
 
 Some functions (like `lchmod`) are not supported on every operating system.
 When a test make use of such function, it is possible to restrain its compilation
